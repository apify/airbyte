/*
 * MIT License
 *
 * Copyright (c) 2020 Airbyte
 *
 * Permission is hereby granted, free of charge, to any person obtaining a copy
 * of this software and associated documentation files (the "Software"), to deal
 * in the Software without restriction, including without limitation the rights
 * to use, copy, modify, merge, publish, distribute, sublicense, and/or sell
 * copies of the Software, and to permit persons to whom the Software is
 * furnished to do so, subject to the following conditions:
 *
 * The above copyright notice and this permission notice shall be included in all
 * copies or substantial portions of the Software.
 *
 * THE SOFTWARE IS PROVIDED "AS IS", WITHOUT WARRANTY OF ANY KIND, EXPRESS OR
 * IMPLIED, INCLUDING BUT NOT LIMITED TO THE WARRANTIES OF MERCHANTABILITY,
 * FITNESS FOR A PARTICULAR PURPOSE AND NONINFRINGEMENT. IN NO EVENT SHALL THE
 * AUTHORS OR COPYRIGHT HOLDERS BE LIABLE FOR ANY CLAIM, DAMAGES OR OTHER
 * LIABILITY, WHETHER IN AN ACTION OF CONTRACT, TORT OR OTHERWISE, ARISING FROM,
 * OUT OF OR IN CONNECTION WITH THE SOFTWARE OR THE USE OR OTHER DEALINGS IN THE
 * SOFTWARE.
 */

package io.airbyte.workers.normalization;

import com.google.common.collect.ImmutableMap;
import io.airbyte.workers.process.ProcessFactory;
import java.util.Map;

public class NormalizationRunnerFactory {

  static final Map<String, DefaultNormalizationRunner.DestinationType> NORMALIZATION_MAPPING =
      ImmutableMap.<String, DefaultNormalizationRunner.DestinationType>builder()
          .put("airbyte/destination-bigquery", DefaultNormalizationRunner.DestinationType.BIGQUERY)
          .put("airbyte/destination-postgres", DefaultNormalizationRunner.DestinationType.POSTGRES)
          .put("airbyte/destination-redshift", DefaultNormalizationRunner.DestinationType.REDSHIFT)
          .put("airbyte/destination-snowflake", DefaultNormalizationRunner.DestinationType.SNOWFLAKE)
<<<<<<< HEAD
          .put("airbyte/destination-oracle", DefaultNormalizationRunner.DestinationType.ORACLE)
=======
          .put("airbyte/destination-mysql", DefaultNormalizationRunner.DestinationType.MYSQL)
>>>>>>> 61c053dd
          .build();

  public static NormalizationRunner create(String imageName, ProcessFactory processFactory) {

    final String imageNameWithoutTag = imageName.split(":")[0];

    if (NORMALIZATION_MAPPING.containsKey(imageNameWithoutTag)) {
      return new DefaultNormalizationRunner(NORMALIZATION_MAPPING.get(imageNameWithoutTag), processFactory);
    } else {
      throw new IllegalStateException(
          String.format("Requested normalization for %s, but it is not included in the normalization mapping.", imageName));
    }
  }

}<|MERGE_RESOLUTION|>--- conflicted
+++ resolved
@@ -36,11 +36,8 @@
           .put("airbyte/destination-postgres", DefaultNormalizationRunner.DestinationType.POSTGRES)
           .put("airbyte/destination-redshift", DefaultNormalizationRunner.DestinationType.REDSHIFT)
           .put("airbyte/destination-snowflake", DefaultNormalizationRunner.DestinationType.SNOWFLAKE)
-<<<<<<< HEAD
+          .put("airbyte/destination-mysql", DefaultNormalizationRunner.DestinationType.MYSQL)
           .put("airbyte/destination-oracle", DefaultNormalizationRunner.DestinationType.ORACLE)
-=======
-          .put("airbyte/destination-mysql", DefaultNormalizationRunner.DestinationType.MYSQL)
->>>>>>> 61c053dd
           .build();
 
   public static NormalizationRunner create(String imageName, ProcessFactory processFactory) {
