--- conflicted
+++ resolved
@@ -3,12 +3,7 @@
 import { useResource } from "rest-hooks";
 
 import { Routes } from "pages/routes";
-<<<<<<< HEAD
-import { ImageBlock } from "components";
-=======
-
 import { DropDownRow, ImageBlock } from "components";
->>>>>>> 1fedca90
 import PageTitle from "components/PageTitle";
 import useRouter from "components/hooks/useRouterHook";
 import Breadcrumbs from "components/Breadcrumbs";
@@ -31,15 +26,8 @@
 import DestinationsDefinitionResource from "core/resources/DestinationDefinition";
 import { getIcon } from "utils/imageUtils";
 import HeadTitle from "components/HeadTitle";
-<<<<<<< HEAD
+import Placeholder, { ResourceTypes } from "components/Placeholder";
 import useWorkspace from "components/hooks/services/useWorkspace";
-
-const Content = styled(ContentCard)`
-  margin: 0 32px 0 27px;
-`;
-=======
-import Placeholder, { ResourceTypes } from "components/Placeholder";
->>>>>>> 1fedca90
 
 const SourceItemPage: React.FC = () => {
   const { query, push } = useRouter<{ id: string }>();
